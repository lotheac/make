--- conflicted
+++ resolved
@@ -836,11 +836,7 @@
 	sigprocmask(SIG_SETMASK, &old, NULL);
 }
 
-<<<<<<< HEAD
-static void
-=======
 void
->>>>>>> 6d0b14c1
 loop_handle_running_jobs()
 {
 	while (runningJobs != NULL)
