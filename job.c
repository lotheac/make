--- conflicted
+++ resolved
@@ -837,29 +837,6 @@
 }
 
 void
-<<<<<<< HEAD
-handle_one_job(Job *job)
-{
-	int stat;
-	int status;
-	sigset_t old;
-
-	sigprocmask(SIG_BLOCK, &sigset, &old);
-	while (1) {
-		handle_all_signals();
-		stat = waitpid(job->pid, &status, WNOHANG);
-		if (stat == job->pid)
-			break;
-		sigsuspend(&emptyset);
-	}
-	runningJobs = NULL;
-	handle_job_status(job, status);
-	sigprocmask(SIG_SETMASK, &old, NULL);
-}
-
-static void
-=======
->>>>>>> b545ec49
 loop_handle_running_jobs()
 {
 	while (runningJobs != NULL)
