--- conflicted
+++ resolved
@@ -702,11 +702,6 @@
 	if (!gn || (gn->type & OP_DUMMY))
 		return NOSUCHNODE;
 
-<<<<<<< HEAD
-	gn->built_status = REBUILT;
-
-=======
->>>>>>> ddf35885
 	job_attach_node(&myjob, gn);
 	while (myjob.exit_type == JOB_EXIT_OKAY) {
 		bool finished = job_run_next(&myjob);
